# Authors: Isak Samsten
# License: BSD 3 clause

import abc
import numbers

import numpy as np
from scipy.stats import norm, uniform
<<<<<<< HEAD
from sklearn.base import TransformerMixin, check_is_fitted
from sklearn.utils._param_validation import Interval, StrOptions
from sklearn.utils.validation import check_scalar
=======
from sklearn.base import TransformerMixin
from sklearn.utils.validation import check_is_fitted, check_scalar
>>>>>>> 2d1f1b2e

from wildboar.utils.validation import check_array, check_option

from ..base import BaseEstimator
from . import IntervalTransform


def _percentiles(n_bins):
    return np.linspace(0, 1, num=n_bins, endpoint=False)[1:].reshape(1, -1)


class Binning(metaclass=abc.ABCMeta):
    def __init__(self, n_bins) -> None:
        self.n_bins = n_bins
        self._percentiles = _percentiles(n_bins)

    @abc.abstractmethod
    def scale(self, x):
        pass

    def get_thresholds(self, x=None, estimate=False):
        if estimate and x is None:
            raise ValueError("if estimate=True, x cannot be None.")

        return self._get_thresholds(x, estimate)

    @abc.abstractmethod
    def _get_thresholds(self, x):
        pass


class NormalBinning(Binning):
    def scale(self, x):
        # Avoid circular import
        from ..datasets.preprocess import standardize

        return standardize(x)

    def _get_thresholds(self, x, estimate):
        if estimate and x is not None:
            loc = np.mean(x, axis=1).reshape(-1, 1)
            scale = np.std(x, axis=1).reshape(-1, 1)
            return norm.ppf(self._percentiles, loc=loc, scale=scale)
        else:
            ppf = norm.ppf(self._percentiles)
            if x is None:
                return ppf.reshape(-1)
            else:
                return np.repeat(ppf, x.shape[0], axis=0)


class UniformBinning(Binning):
    def scale(self, x):
        # Avoid circular import
        from ..datasets.preprocess import minmax_scale

        return minmax_scale(x)

    def _get_thresholds(self, x, estimate):
        if estimate and x is not None:
            loc = np.min(x, axis=1).reshape(-1, 1)
            scale = np.max(x, axis=1).reshape(-1, 1) - loc
            return uniform.ppf(self._percentiles, loc=loc, scale=scale)
        else:
            ppf = uniform.ppf(self._percentiles)
            if x is None:
                return ppf.reshape(-1)
            else:
                return np.repeat(ppf, x.shape[0], axis=0)


_BINNING = {"normal": NormalBinning, "uniform": UniformBinning}


class SAX(TransformerMixin, BaseEstimator):
    """Symbolic aggregate approximation"""

    _parameter_constraints: dict = {
        "n_intervals": [
            Interval(numbers.Integral, 1, None, closed="left"),
            Interval(numbers.Real, 0, 1, closed="right"),
            StrOptions({"log", "sqrt", "log2"}, deprecated={"log"}),
            callable,
        ],
        "window": [None, Interval(numbers.Integral, 1, None, closed="left")],
        "n_bins": [Interval(numbers.Integral, 1, None, closed="left")],
        "binning": [StrOptions({"normal", "uniform"})],
        "estimate": ["boolean"],
    }

    def __init__(
        self,
        *,
        n_intervals="sqrt",
        window=None,
        n_bins=4,
        binning="normal",
        estimate=True,
    ):
        """
        Parameters
        ----------
        x : array-like of shape (n_samples, n_timestep)
            The input data.

        n_intervals : str, optional
            The number of intervals to use for the transform.

            - if "log", the number of intervals is ``log2(n_timestep)``.
            - if "sqrt", the number of intervals is ``sqrt(n_timestep)``.
            - if int, the number of intervals is ``n_intervals``.
            - if float, the number of intervals is ``n_intervals * n_timestep``, with
                ``0 < n_intervals < 1``.

        window : int, optional
            The window size. If ``window`` is set, the value of ``n_intervals`` has no
            effect.

        n_bins : int, optional
            The number of bins.

        binning : str, optional
            The bin construction. By default the bins are defined according to the
            normal distribution. Possible values are ``"normal"`` for normally
            distributed bins or ``"uniform"`` for uniformly distributed bins.

        estimate : bool, optional
            Estimate the distribution parameters for the binning from data.

            If ``estimate=False``, it is assumed that each time series are:

            - preprocessed using :func:`datasets.preprocess.normalize` when
              ``binning="normal"``.

            - preprocessed using :func:`datasets.preprocess.minmax_scale`. when
              ``binning="uniform"``

        """
        self.n_intervals = n_intervals
        self.window = window
        self.n_bins = n_bins
        self.binning = binning
        self.estimate = estimate

    def fit(self, x, y=None):
        self._validate_params()
        x = self._validate_data(x, dtype=float)
        self.binning_ = check_option(_BINNING, self.binning, "binning")(self.n_bins)
        self.bins_ = np.arange(self.n_bins, dtype=np.min_scalar_type(self.n_bins))
        self.paa_ = PAA(n_intervals=self.n_intervals, window=self.window).fit(x)
        return self

    def transform(self, x):
        check_is_fitted(self)
        x = self._validate_data(x, reset=False, dtype=float)
        x_paa = self.paa_.transform(x)
        thresholds = self.binning_.get_thresholds(x, estimate=self.estimate)
        x_out = np.empty(x_paa.shape, dtype=np.min_scalar_type(self.n_bins))
        for i, (sample, threshold) in enumerate(zip(x_paa, thresholds)):
            x_out[i] = np.digitize(sample, threshold)
        return x_out

    def inverse_transform(self, x):
        check_is_fitted(self)
        if self.estimate:
            raise ValueError("Unable to inverse_transform with estimate=True")

        x = check_array(x, dtype=np.min_scalar_type(self.n_bins))
        thresholds = self.binning_.get_thresholds()
        thresholds = np.hstack(
            [thresholds[0], (thresholds[:-1] + thresholds[1:]) / 2, thresholds[-1]]
        )

        x_inverse = np.empty((x.shape[0], self.n_timesteps_in_), dtype=float)
        for i, (start, end) in enumerate(self.intervals):
            x_inverse[:, start:end] = thresholds[x[:, i], np.newaxis]

        return x_inverse

    @property
    def intervals(self):
        return self.paa_.intervals

    def _more_tags(self):
        return {
            "preserves_dtype": [],
        }


class PAA(TransformerMixin, BaseEstimator):
    """Peicewise aggregate approximation"""

    _parameter_constraints: dict = {
        "n_intervals": [
            Interval(numbers.Integral, 1, None, closed="left"),
            Interval(numbers.Real, 0, 1, closed="right"),
            StrOptions({"log", "sqrt", "log2"}, deprecated={"log"}),
            callable,
        ],
        "window": [None, Interval(numbers.Integral, 1, None, closed="left")],
    }

    def __init__(self, n_intervals="sqrt", window=None):
        self.n_intervals = n_intervals
        self.window = window

    def fit(self, x, y=None):
        self._validate_params()
        x = self._validate_data(x, dtype=float)
        if self.window is not None:
            n_intervals = x.shape[-1] // check_scalar(
                self.window,
                "window",
                numbers.Integral,
                min_val=1,
                max_val=self.n_timesteps_in_,
            )
        else:
            n_intervals = self.n_intervals

        self.interval_transform_ = IntervalTransform(
            n_intervals=n_intervals, summarizer="mean"
        )
        self.interval_transform_.fit(x)
        return self

    def transform(self, x):
        check_is_fitted(self)
        x = self._validate_data(x, dtype=float, reset=False)
        return self.interval_transform_.transform(x)

    def inverse_transform(self, x):
        check_is_fitted(self)
        x = check_array(x, dtype=float)

        x_inverse = np.empty((x.shape[0], self.n_timesteps_in_), dtype=float)
        for i, (start, end) in enumerate(self.intervals):
            x_inverse[:, start:end] = x[:, i].reshape(-1, 1)

        return x_inverse

    @property
    def intervals(self):
        return [
            (start, start + length)
            for (_, (start, length, _)) in self.interval_transform_.embedding_.features
        ]


def symbolic_aggregate_approximation(
    x,
    *,
    n_intervals="sqrt",
    window=None,
    n_bins=4,
    binning="normal",
):
    """Symbolic aggregate approximation

    Parameters
    ----------
    x : array-like of shape (n_samples, n_timestep)
        The input data.

    n_intervals : str, optional
        The number of intervals to use for the transform.

        - if "log2", the number of intervals is ``log2(n_timestep)``.
        - if "sqrt", the number of intervals is ``sqrt(n_timestep)``.
        - if int, the number of intervals is ``n_intervals``.
        - if float, the number of intervals is ``n_intervals * n_timestep``, with
            ``0 < n_intervals < 1``.

    window : int, optional
        The window size. If ``window`` is set, the value of ``n_intervals`` has no
        effect.

    n_bins : int, optional
        The number of bins.

    binning : str, optional
        The bin construction. By default the bins are defined according to the
        normal distribution. Possible values are ``"normal"`` for normally
        distributed bins or ``"uniform"`` for uniformly distributed bins.

    Returns
    -------
    sax : ndarray of shape (n_samples, n_intervals)
        The symbolic aggregate approximation

    """
    return SAX(
        n_intervals=n_intervals, window=window, n_bins=n_bins, binning=binning
    ).fit_transform(x)


def piecewice_aggregate_approximation(x, *, n_intervals="sqrt", window=None):
    """Peicewise aggregate approximation

    Parameters
    ----------
    x : array-like of shape (n_samples, n_timestep)
        The input data.

    n_intervals : str, optional
        The number of intervals to use for the transform.

        - if "log2", the number of intervals is ``log2(n_timestep)``.
        - if "sqrt", the number of intervals is ``sqrt(n_timestep)``.
        - if int, the number of intervals is ``n_intervals``.
        - if float, the number of intervals is ``n_intervals * n_timestep``, with
            ``0 < n_intervals < 1``.

    window : int, optional
        The window size. If ``window`` is set, the value of ``n_intervals`` has no
        effect.

    Returns
    -------
    paa : ndarray of shape (n_samples, n_intervals)
        The symbolic aggregate approximation

    """
    return PAA(n_intervals=n_intervals, window=window).fit_transform(x)<|MERGE_RESOLUTION|>--- conflicted
+++ resolved
@@ -6,14 +6,10 @@
 
 import numpy as np
 from scipy.stats import norm, uniform
-<<<<<<< HEAD
+
 from sklearn.base import TransformerMixin, check_is_fitted
 from sklearn.utils._param_validation import Interval, StrOptions
 from sklearn.utils.validation import check_scalar
-=======
-from sklearn.base import TransformerMixin
-from sklearn.utils.validation import check_is_fitted, check_scalar
->>>>>>> 2d1f1b2e
 
 from wildboar.utils.validation import check_array, check_option
 
